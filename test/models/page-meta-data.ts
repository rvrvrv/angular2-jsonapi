--- conflicted
+++ resolved
@@ -10,13 +10,9 @@
 }
 
 export class PageMetaData {
-<<<<<<< HEAD
-    public meta: PageData = {}
+  public meta: PageData = {};
 
-    constructor(response: any) {
-        this.meta = response.meta;
-    }
-=======
-  public meta: PageData = {};
->>>>>>> 7980fa07
+  constructor(response: any) {
+    this.meta = response.meta;
+  }
 }