--- conflicted
+++ resolved
@@ -382,11 +382,7 @@
     return res;
   }
 
-<<<<<<< HEAD
-  protected updateRelationships(model: JsonApiModel, relationships: any): JsonApiModel {
-=======
-  private updateRelationships<T extends JsonApiModel>(model: T, relationships: any): T {
->>>>>>> 5b58528e
+  protected updateRelationships<T extends JsonApiModel>(model: T, relationships: any): T {
     const modelsTypes: any = Reflect.getMetadata('JsonApiDatastoreConfig', this.constructor).models;
 
     for (const relationship in relationships) {
