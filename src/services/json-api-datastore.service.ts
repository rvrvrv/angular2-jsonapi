--- conflicted
+++ resolved
@@ -1,49 +1,7 @@
-<<<<<<< HEAD
-import {throwError as observableThrowError,  Observable } from 'rxjs';
-import {map, catchError} from 'rxjs/operators';
-import * as _ from 'lodash';
-import { Injectable } from '@angular/core';
-import {
-  HttpClient, HttpResponse, HttpRequest, HttpHeaders, HttpErrorResponse
-} from '@angular/common/http';
-import { JsonApiModel } from '../models/json-api.model';
-import { ErrorResponse } from '../models/error-response.model';
-import {} from 'reflect-metadata';
-
-export type ModelType<T extends JsonApiModel> = { new(datastore: JsonApiDatastore, data: any): T; };
-
-type RequestOptions = {
-  headers: HttpHeaders,
-  observe: 'response',
-  responseType: 'json',
-}
-
-@Injectable()
-export class JsonApiDatastore {
-  private _headers: HttpHeaders;
-  private _store: any = {};
-
-  constructor(private http: HttpClient) { }
-
-  query<T extends JsonApiModel>(modelType: ModelType<T>, params?: any, headers?: HttpHeaders): Observable<T[]> {
-    let options: RequestOptions = this.getOptions(headers);
-    let url: string = this.buildUrl(modelType, params);
-    return this.http.get(url, options).pipe(
-        map((res: HttpResponse<Object>) => this.extractQueryData(res, modelType)),
-        catchError((res: HttpErrorResponse) => this.handleError<T[]>(res)), );
-  }
-
-  findRecord<T extends JsonApiModel>(modelType: ModelType<T>, id: string, params?: any, headers?: HttpHeaders): Observable<T> {
-    let options: RequestOptions = this.getOptions(headers);
-    let url: string = this.buildUrl(modelType, params, id);
-    return this.http.get(url, options).pipe(
-        map((res: HttpResponse<Object>) => this.extractRecordData(res, modelType)),
-        catchError((res: HttpErrorResponse) => this.handleError<T>(res)), );
-=======
 import { Injectable } from '@angular/core';
 import { HttpClient, HttpHeaders, HttpResponse, HttpErrorResponse } from '@angular/common/http';
-import find from 'lodash-es/find';
-import { map, catchError } from 'rxjs/operators';
+import * as _ from 'lodash';
+import { map, catchError, mapTo } from 'rxjs/operators';
 import { throwError, of, Observable } from 'rxjs';
 import { JsonApiModel } from '../models/json-api.model';
 import { ErrorResponse } from '../models/error-response.model';
@@ -108,7 +66,7 @@
     customUrl?: string
   ): Observable<JsonApiQueryData<T>> {
     const url: string = this.buildUrl(modelType, params, undefined, customUrl);
-    const requestOptions: object = this.buildRequestOptions({ headers, observe: 'response' });
+    const requestOptions: object = this.buildRequestOptions({ headers });
 
     return this.http.get(url, requestOptions)
       .pipe(
@@ -132,28 +90,16 @@
         map((res: HttpResponse<object>) => this.extractRecordData(res, modelType)),
         catchError((res: any) => this.handleError(res))
       );
->>>>>>> 3df8f24b
   }
 
   public createRecord<T extends JsonApiModel>(modelType: ModelType<T>, data?: any): T {
     return new modelType(this, { attributes: data });
   }
 
-<<<<<<< HEAD
-  saveRecord<T extends JsonApiModel>(attributesMetadata: any, model?: T, params?: any, headers?: HttpHeaders): Observable<T> {
-    let modelType = <ModelType<T>>model.constructor;
-    let typeName: string = Reflect.getMetadata('JsonApiModelConfig', modelType).type;
-    let options: RequestOptions = this.getOptions(headers);
-    let relationships: any = this.getRelationships(model);
-    let url: string = this.buildUrl(modelType, params, model.id);
-    let dirtyData: any = {};
-    for (let propertyName in attributesMetadata) {
-=======
   private static getDirtyAttributes(attributesMetadata: any): { string: any} {
     const dirtyData: any = {};
 
     for (const propertyName in attributesMetadata) {
->>>>>>> 3df8f24b
       if (attributesMetadata.hasOwnProperty(propertyName)) {
         const metadata: any = attributesMetadata[propertyName];
 
@@ -163,10 +109,6 @@
         }
       }
     }
-<<<<<<< HEAD
-    let httpCall: Observable<HttpResponse<Object>>;
-    let body: any = {
-=======
     return dirtyData;
   }
 
@@ -186,7 +128,6 @@
 
     let httpCall: Observable<HttpResponse<object>>;
     const body: any = {
->>>>>>> 3df8f24b
       data: {
         relationships,
         type: typeName,
@@ -202,21 +143,6 @@
     } else {
       httpCall = this.http.post<object>(url, body, requestOptions) as Observable<HttpResponse<object>>;
     }
-<<<<<<< HEAD
-    return httpCall.pipe(
-        map((res: HttpResponse<Object>) => this.extractRecordData(res, modelType, model)),
-        map((res: T) => this.resetMetadataAttributes(res, attributesMetadata, modelType)),
-        map((res: T) => this.updateRelationships(res, relationships)),
-        catchError((res: HttpErrorResponse) => this.handleError<T>(res)), );
-  }
-
-  deleteRecord<T extends JsonApiModel>(modelType: ModelType<T>, id: string, headers?: HttpHeaders): Observable<void> {
-    let options: RequestOptions = this.getOptions(headers);
-    let url: string = this.buildUrl(modelType, null, id);
-    return this.http.delete(url, options).pipe(
-        map((res: HttpResponse<{}>) => {}),
-        catchError((res: HttpErrorResponse) => this.handleError<void>(res)));
-=======
 
     return httpCall
       .pipe(
@@ -236,15 +162,15 @@
     id: string,
     headers?: HttpHeaders,
     customUrl?: string
-  ): Observable<Response> {
+  ): Observable<void> {
     const requestOptions: object = this.buildRequestOptions({ headers });
     const url: string = this.buildUrl(modelType, null, id, customUrl);
 
     return this.http.delete(url, requestOptions)
       .pipe(
-        catchError((res: HttpErrorResponse) => this.handleError(res))
+        catchError((res: HttpErrorResponse) => this.handleError(res)),
+        mapTo<Response, void>(undefined),
       );
->>>>>>> 3df8f24b
   }
 
   public peekRecord<T extends JsonApiModel>(modelType: ModelType<T>, id: string): T | null {
@@ -259,42 +185,13 @@
   }
 
   set headers(headers: HttpHeaders) {
-<<<<<<< HEAD
-    this._headers = headers;
-=======
     this.globalHeaders = headers;
->>>>>>> 3df8f24b
   }
 
   set requestOptions(requestOptions: object) {
     this.globalRequestOptions = requestOptions;
   }
 
-<<<<<<< HEAD
-  private buildSingleRelationshipData(model: JsonApiModel): any {
-    let relationshipType: string =  Reflect.getMetadata('JsonApiModelConfig', model.constructor).type;
-    let relationShipData: {type: string, id?: string, attributes?: any} = {type: relationshipType};
-    if (model.id) {
-      relationShipData.id = model.id;
-    } else {
-      let dirtyData: any = {};
-      let attributesMetadata: any = Reflect.getMetadata('Attribute', model);
-
-      for (let propertyName in attributesMetadata) {
-        if (attributesMetadata.hasOwnProperty(propertyName)) {
-          let metadata: any = attributesMetadata[propertyName];
-          if (metadata.hasDirtyAttributes) {
-            dirtyData[propertyName] = metadata.newValue;
-          }
-        }
-      }
-      relationShipData.attributes = dirtyData;
-    }
-    return relationShipData;
-  }
-
-  private getRelationships(data: any): any {
-=======
   protected buildUrl<T extends JsonApiModel>(
     modelType: ModelType<T>,
     params?: any,
@@ -320,26 +217,12 @@
   }
 
   protected getRelationships(data: any): any {
->>>>>>> 3df8f24b
     let relationships: any;
 
     for (const key in data) {
       if (data.hasOwnProperty(key)) {
         if (data[key] instanceof JsonApiModel) {
           relationships = relationships || {};
-<<<<<<< HEAD
-          relationships[key] = {
-            data: this.buildSingleRelationshipData(data[key])
-          };
-        } else if (data[key] instanceof Array) {
-          relationships = relationships || {};
-          let relationshipsData = data[key],
-              modelRelationships = _.filter(relationshipsData, function(entry) {
-                return entry instanceof JsonApiModel;
-              });
-          relationships[key] = {
-            data: modelRelationships.map((model: JsonApiModel) => this.buildSingleRelationshipData(model))
-=======
 
           if (data[key].id) {
             relationships[key] = {
@@ -355,7 +238,6 @@
 
           relationships[key] = {
             data: relationshipData
->>>>>>> 3df8f24b
           };
         }
       }
@@ -364,11 +246,6 @@
     return relationships;
   }
 
-<<<<<<< HEAD
-  private extractQueryData<T extends JsonApiModel>(res: HttpResponse<Object>, modelType: ModelType<T>): T[] {
-    let body: any = res.body;
-    let models: T[] = [];
-=======
   protected isValidToManyRelation(objects: Array<any>): boolean {
     const isJsonApiModel = objects.every((item) => item instanceof JsonApiModel);
     const relationshipType: string = isJsonApiModel ? objects[0].modelConfig.type : '';
@@ -391,20 +268,21 @@
   }
 
   protected extractQueryData<T extends JsonApiModel>(
-    response: HttpResponse<object>,
+    response: HttpResponse<any>,
     modelType: ModelType<T>,
     withMeta = false
   ): Array<T> | JsonApiQueryData<T> {
-    const body: any = response.body;
+    const wipResponse: {data?: any, included?: any} = <any>response;
+    const data = wipResponse.data;
+    const included = wipResponse.included;
     const models: T[] = [];
 
->>>>>>> 3df8f24b
-    body.data.forEach((data: any) => {
+    data.forEach((data: any) => {
       const model: T = this.deserializeModel(modelType, data);
       this.addToStore(model);
 
-      if (body.included) {
-        model.syncRelationships(data, body.included);
+      if (included) {
+        model.syncRelationships(data, included);
         this.addToStore(model);
       }
 
@@ -412,16 +290,12 @@
     });
 
     if (withMeta && withMeta === true) {
-      return new JsonApiQueryData(models, this.parseMeta(body, modelType));
+      return new JsonApiQueryData(models, this.parseMeta(response, modelType));
     }
 
     return models;
   }
 
-<<<<<<< HEAD
-  private extractRecordData<T extends JsonApiModel>(res: HttpResponse<Object>, modelType: ModelType<T> , model ?: T): T {
-    let body: any = res.body;
-=======
   public deserializeModel<T extends JsonApiModel>(modelType: ModelType<T>, data: any) {
     data.attributes = this.transformSerializedNamesToPropertyNames(modelType, data.attributes);
     return new modelType(this, data);
@@ -447,7 +321,6 @@
       return model;
     }
 
->>>>>>> 3df8f24b
     if (model) {
       model.modelInitialization = true;
       model.id = body.data.id;
@@ -465,35 +338,6 @@
     return deserializedModel;
   }
 
-<<<<<<< HEAD
-  protected handleError<T>(error: HttpErrorResponse): Observable<T> {
-    let errMsg: string = (error.message) ? error.message :
-        error.status ? `${error.status} - ${error.statusText}` : 'Server error';
-    try {
-      let body: any = error.error;
-      if (body.errors && body.errors instanceof Array) {
-        let errors: ErrorResponse = new ErrorResponse(body.errors);
-        console.error(errMsg, errors);
-        return observableThrowError(errors);
-      }
-    } catch (e) {
-      // no valid JSON
-    }
-
-    console.error(errMsg);
-    return observableThrowError(errMsg);
-  }
-
-  private getOptions(customHeaders ?: HttpHeaders): RequestOptions {
-    let headers = new HttpHeaders();
-    headers = headers.set('Accept', 'application/vnd.api+json');
-    headers = headers.set('Content-Type', 'application/vnd.api+json');
-
-    if (this._headers) {
-      this._headers.keys().forEach((key) => {
-        headers = headers.set(key, this._headers.getAll(key));
-      })
-=======
   protected handleError(error: any): Observable<any> {
     if (
       error instanceof HttpErrorResponse &&
@@ -532,22 +376,10 @@
           requestHeaders = requestHeaders.set(key, this.globalHeaders.get(key)!);
         }
       });
->>>>>>> 3df8f24b
     }
 
     if (customHeaders) {
       customHeaders.keys().forEach((key) => {
-<<<<<<< HEAD
-        headers = headers.set(key, customHeaders.getAll(key));
-      });
-    }
-
-    return {
-      headers,
-      observe: 'response',
-      responseType: 'json',
-    };
-=======
         if (customHeaders.has(key)) {
           requestHeaders = requestHeaders.set(key, customHeaders.get(key)!);
         }
@@ -555,7 +387,6 @@
     }
 
     return requestHeaders;
->>>>>>> 3df8f24b
   }
 
   private buildRequestOptions(customOptions: any = {}): object {
@@ -586,14 +417,8 @@
     }
   }
 
-<<<<<<< HEAD
-  private resetMetadataAttributes < T extends JsonApiModel > (res: T, attributesMetadata: any, modelType: ModelType<T>): T {
-    attributesMetadata = Reflect.getMetadata('Attribute', res);
-    for (let propertyName in attributesMetadata) {
-=======
   protected resetMetadataAttributes<T extends JsonApiModel>(res: T, attributesMetadata: any, modelType: ModelType<T>) {
     for (const propertyName in attributesMetadata) {
->>>>>>> 3df8f24b
       if (attributesMetadata.hasOwnProperty(propertyName)) {
         const metadata: any = attributesMetadata[propertyName];
 
@@ -607,26 +432,16 @@
     return res;
   }
 
-<<<<<<< HEAD
-  private updateRelationships < T extends JsonApiModel > (model: T, relationships: any): T {
-    let modelsTypes: any = Reflect.getMetadata('JsonApiDatastoreConfig', this.constructor).models;
-    for (let relationship in relationships) {
-=======
   protected updateRelationships<T extends JsonApiModel>(model: T, relationships: any): T {
     const modelsTypes: any = Reflect.getMetadata('JsonApiDatastoreConfig', this.constructor).models;
 
     for (const relationship in relationships) {
->>>>>>> 3df8f24b
       if (relationships.hasOwnProperty(relationship) && model.hasOwnProperty(relationship)) {
         const relationshipModel: JsonApiModel = model[relationship];
         const hasMany: any[] = Reflect.getMetadata('HasMany', relationshipModel);
-        const propertyHasMany: any = find(hasMany, (property) => {
+        const propertyHasMany: any = _.find(hasMany, (property) => {
           return modelsTypes[property.relationship] === model.constructor;
         });
-<<<<<<< HEAD
-        if (propertyHasMany && relationshipModel[propertyHasMany.propertyName]) {
-          relationshipModel[propertyHasMany.propertyName].push(model);
-=======
 
         if (propertyHasMany) {
           relationshipModel[propertyHasMany.propertyName] = relationshipModel[propertyHasMany.propertyName] || [];
@@ -638,15 +453,11 @@
           } else {
             relationshipModel[propertyHasMany.propertyName][indexOfModel] = model;
           }
->>>>>>> 3df8f24b
         }
       }
     }
 
     return model;
-<<<<<<< HEAD
-  };
-=======
   }
 
   public get datastoreConfig(): DatastoreConfig {
@@ -670,5 +481,4 @@
   protected getModelPropertyNames(model: JsonApiModel) {
     return Reflect.getMetadata('AttributeMapping', model) || [];
   }
->>>>>>> 3df8f24b
 }