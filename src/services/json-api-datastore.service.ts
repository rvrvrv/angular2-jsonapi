--- conflicted
+++ resolved
@@ -297,27 +297,13 @@
         // no valid JSON
     }
 
-<<<<<<< HEAD
-    protected parseMeta(body: any, modelType: ModelType<JsonApiModel>): any {
-        let metaModel: any = Reflect.getMetadata('JsonApiModelConfig', modelType).meta;
-        return new metaModel(body);
-=======
     console.error(errMsg);
     return Observable.throw(errMsg);
   }
 
   protected parseMeta(body: any, modelType: ModelType<JsonApiModel>): any {
     const metaModel: any = Reflect.getMetadata('JsonApiModelConfig', modelType).meta;
-    const jsonApiMeta = new metaModel();
-
-    for (const key in body) {
-      if (jsonApiMeta.hasOwnProperty(key)) {
-        jsonApiMeta[key] = body[key];
-      }
->>>>>>> 7980fa07
-    }
-
-    return jsonApiMeta;
+    return new metaModel(body);
   }
 
   private getOptions(customHeaders?: Headers): RequestOptions {
