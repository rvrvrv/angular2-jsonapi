--- conflicted
+++ resolved
@@ -145,18 +145,6 @@
     }
 
     return httpCall
-<<<<<<< HEAD
-      .map((res) => [200, 201].indexOf(res.status) !== -1 ? this.extractRecordData(res, modelType, model) : model)
-      .catch((res) => {
-        if (res == null) {
-          return Observable.of(model);
-        }
-
-        return this.handleError(res);
-      })
-      // .map((res) => this.resetMetadataAttributes(res, attributesMetadata, modelType))
-      .map((res) => this.updateRelationships(res, relationships));
-=======
       .pipe(
         map((res) => [200, 201].indexOf(res.status) !== -1 ? this.extractRecordData(res, modelType, model) : model),
         catchError((res) => {
@@ -165,10 +153,9 @@
           }
           return this.handleError(res);
         }),
-        map((res) => this.resetMetadataAttributes(res, attributesMetadata, modelType)),
+        //map((res) => this.resetMetadataAttributes(res, attributesMetadata, modelType)),
         map((res) => this.updateRelationships(res, relationships))
       );
->>>>>>> 6212c49c
   }
 
   deleteRecord<T extends JsonApiModel>(
