--- conflicted
+++ resolved
@@ -119,11 +119,7 @@
         body.data.forEach((data: any) => {
             let model: JsonApiModel = new modelType(this, data);
             if (body.included) {
-<<<<<<< HEAD
-                model.syncRelationships(data, body.included);
-=======
-                model.syncRelationships(data, body.included, 0, this);
->>>>>>> 8b7b6621
+                model.syncRelationships(data, body.included, 0);
             }
             models.push(model);
         });
@@ -135,11 +131,7 @@
         let body = res.json();
         let model: JsonApiModel = new modelType(this, body.data);
         if (body.included) {
-<<<<<<< HEAD
-            model.syncRelationships(body.data, body.included);
-=======
-            model.syncRelationships(body.data, body.included, 0, this);
->>>>>>> 8b7b6621
+            model.syncRelationships(body.data, body.included, 0);
         }
         this.addToStore(model);
         return model;
