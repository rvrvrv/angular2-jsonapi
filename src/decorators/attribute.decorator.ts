<<<<<<< HEAD
=======
import 'reflect-metadata';
import * as moment from 'moment';

>>>>>>> d135e58a
export function Attribute(config: any = {}) {
  return function (target: any, propertyName: string) {

    let converter = function(dataType: any, value: any, forSerialisation = false): any {
      if (!forSerialisation) {
        if (dataType === Date) {
          return moment(value).toDate();
        }
      } else {
        if (dataType === Date) {
          return moment(value).format(moment.defaultFormatUtc);
        }
      }

      return value;
    };

    let saveAnnotations = function (hasDirtyAttributes: boolean, oldValue: any, newValue: any, isNew: boolean) {
      let annotations = Reflect.getMetadata('Attribute', target) || {};
      let targetType = Reflect.getMetadata('design:type', target, propertyName);

      hasDirtyAttributes = typeof oldValue === 'undefined' && !isNew ? false : hasDirtyAttributes;
      annotations[propertyName] = {
        hasDirtyAttributes: hasDirtyAttributes,
        oldValue: oldValue,
        newValue: newValue,
        serialisationValue: converter(targetType, newValue, true)
      };
      Reflect.defineMetadata('Attribute', annotations, target);
    };

    let getter = function () {
      return this['_' + propertyName];
    };

    let setter = function (newVal: any) {
      let targetType = Reflect.getMetadata('design:type', target, propertyName);
      let convertedValue = converter(targetType, newVal);
      if (convertedValue !== this['_' + propertyName]) {
        saveAnnotations(true, this['_' + propertyName], newVal, !this.id);
        this['_' + propertyName] = convertedValue;
      }
    };

    if (delete target[propertyName]) {
      saveAnnotations(false, undefined, target[propertyName], target.id);
      Object.defineProperty(target, propertyName, {
        get: getter,
        set: setter,
        enumerable: true,
        configurable: true
      });
    }
  };
}<|MERGE_RESOLUTION|>--- conflicted
+++ resolved
@@ -1,9 +1,5 @@
-<<<<<<< HEAD
-=======
-import 'reflect-metadata';
 import * as moment from 'moment';
 
->>>>>>> d135e58a
 export function Attribute(config: any = {}) {
   return function (target: any, propertyName: string) {
 
