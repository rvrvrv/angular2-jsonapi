import { format, parse } from 'date-fns';
<<<<<<< HEAD
import { AttributeMetadata } from '../constants/symbols';
=======
import { AttributeDecoratorOptions } from '../interfaces/attribute-decorator-options.interface';
import { DateConverter } from '../converters/date/date.converter';
>>>>>>> ca285d77

export function Attribute(options: AttributeDecoratorOptions = {}): PropertyDecorator {
  return function (target: any, propertyName: string) {
    const converter = function (dataType: any, value: any, forSerialisation = false): any {
      let attrConverter;

      if (options.converter) {
        attrConverter = options.converter;
      } else if (dataType === Date) {
        attrConverter = new DateConverter();
      } else {
        const datatype = new dataType();

        if (datatype.mask && datatype.unmask) {
          attrConverter = datatype;
        }
      }

      if (attrConverter) {
        if (!forSerialisation) {
          return attrConverter.mask(value);
        } else {
          return attrConverter.unmask(value);
        }
      }

      return value;
    };

    const saveAnnotations = function () {
      const metadata = Reflect.getMetadata('Attribute', target) || {};

      metadata[propertyName] = {
        marked: true
      };

      Reflect.defineMetadata('Attribute', metadata, target);

      const mappingMetadata = Reflect.getMetadata('AttributeMapping', target) || {};
      const serializedPropertyName = options.serializedName !== undefined ? options.serializedName : propertyName;
      mappingMetadata[serializedPropertyName] = propertyName;
      Reflect.defineMetadata('AttributeMapping', mappingMetadata, target);
    };

    const setMetadata = function (
      hasDirtyAttributes: boolean,
      instance: any,
      oldValue: any,
      newValue: any,
      isNew: boolean
    ) {
      const targetType = Reflect.getMetadata('design:type', target, propertyName);

      if (!instance[AttributeMetadata]) {
        instance[AttributeMetadata] = {};
      }

      const propertyHasDirtyAttributes = typeof oldValue === 'undefined' && !isNew ? false : hasDirtyAttributes;

      instance[AttributeMetadata][propertyName] = {
        newValue,
        oldValue,
        serializedName: options.serializedName,
        hasDirtyAttributes: propertyHasDirtyAttributes,
        serialisationValue: converter(targetType, newValue, true)
      };
    };

    const getter = function () {
      return this['_' + propertyName];
    };

    const setter = function (newVal: any) {
      const targetType = Reflect.getMetadata('design:type', target, propertyName);
      const convertedValue = converter(targetType, newVal);

      if (convertedValue !== this['_' + propertyName]) {
        setMetadata(true, this, this['_' + propertyName], newVal, !this.id);
        this['_' + propertyName] = convertedValue;
      }
    };

    if (delete target[propertyName]) {
      saveAnnotations();
      Object.defineProperty(target, propertyName, {
        get: getter,
        set: setter,
        enumerable: true,
        configurable: true
      });
    }
  };
}<|MERGE_RESOLUTION|>--- conflicted
+++ resolved
@@ -1,10 +1,6 @@
-import { format, parse } from 'date-fns';
-<<<<<<< HEAD
 import { AttributeMetadata } from '../constants/symbols';
-=======
 import { AttributeDecoratorOptions } from '../interfaces/attribute-decorator-options.interface';
 import { DateConverter } from '../converters/date/date.converter';
->>>>>>> ca285d77
 
 export function Attribute(options: AttributeDecoratorOptions = {}): PropertyDecorator {
   return function (target: any, propertyName: string) {
