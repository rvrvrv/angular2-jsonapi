import find from 'lodash-es/find';
import includes from 'lodash-es/includes';
import { Observable } from 'rxjs';
import { JsonApiDatastore, ModelType } from '../services/json-api-datastore.service';
import { ModelConfig } from '../interfaces/model-config.interface';
import * as _ from 'lodash';
import { AttributeMetadata } from '../constants/symbols';
import { HttpHeaders } from '@angular/common/http';

/**
 * HACK/FIXME:
 * Type 'symbol' cannot be used as an index type.
 * TypeScript 2.9.x
 * See https://github.com/Microsoft/TypeScript/issues/24587.
 */
// tslint:disable-next-line:variable-name
const AttributeMetadataIndex: string = AttributeMetadata as any;

export class JsonApiModel {
  id: string;
  public modelInitialization: boolean = false;

  [key: string]: any;

  lastSyncModels: Array<any>;

  // tslint:disable-next-line:variable-name
  constructor(private _datastore: JsonApiDatastore, data?: any) {
    if (data) {
      this.modelInitialization = true;
      this.id = data.id;
      Object.assign(this, data.attributes);
      this.modelInitialization = false;
    }
  }

  isModelInitialization(): boolean {
    return this.modelInitialization;
  }

  syncRelationships(data: any, included: any, remainingModels?: Array<any>): void {
    if (this.lastSyncModels === included) {
      return;
    }

    if (data) {
      let modelsForProcessing = remainingModels;

      if (!modelsForProcessing) {
        modelsForProcessing = [].concat(included);
      }

      this.parseHasMany(data, included, modelsForProcessing);
      this.parseBelongsTo(data, included, modelsForProcessing);
    }

    this.lastSyncModels = included;
  }

<<<<<<< HEAD
  save(params?: any, headers?: Headers, customUrl?: string): Observable<this> {
    const attributesMetadata: any = this[AttributeMetadata];
    return this._datastore.saveRecord(attributesMetadata, this, params, headers, customUrl);
=======
  save(params?: any, headers?: HttpHeaders): Observable<this> {
    this.checkChanges();
    const attributesMetadata: any = this[AttributeMetadataIndex];
    return this._datastore.saveRecord(attributesMetadata, this, params, headers);
>>>>>>> aa46e7b2
  }

  get hasDirtyAttributes() {
    this.checkChanges();
    const attributesMetadata: any = this[AttributeMetadataIndex];
    let hasDirtyAttributes = false;
    for (const propertyName in attributesMetadata) {
      if (attributesMetadata.hasOwnProperty(propertyName)) {
        const metadata: any = attributesMetadata[propertyName];
        if (metadata.hasDirtyAttributes) {
          hasDirtyAttributes = true;
          break;
        }
      }
    }
    return hasDirtyAttributes;
  }

  private checkChanges() {
    const attributesMetadata: any = this[AttributeMetadata];
    for (const propertyName in attributesMetadata) {
      if (attributesMetadata.hasOwnProperty(propertyName)) {
        const metadata: any = attributesMetadata[propertyName];
        if (metadata.nested) {
          this[AttributeMetadata][propertyName].hasDirtyAttributes = !_.isEqual(
            attributesMetadata[propertyName].oldValue,
            attributesMetadata[propertyName].newValue
          );
          this[AttributeMetadata][propertyName].serialisationValue = attributesMetadata[propertyName].converter(
            Reflect.getMetadata('design:type', this, propertyName),
            _.cloneDeep(attributesMetadata[propertyName].newValue),
            true
          );
        }
      }
    }
  }

  rollbackAttributes(): void {
    const attributesMetadata: any = this[AttributeMetadataIndex];
    for (const propertyName in attributesMetadata) {
      if (attributesMetadata.hasOwnProperty(propertyName)) {
        if (attributesMetadata[propertyName].hasDirtyAttributes) {
          this[propertyName] = _.cloneDeep(attributesMetadata[propertyName].oldValue);
        }
      }
    }
  }

  get modelConfig(): ModelConfig {
    return Reflect.getMetadata('JsonApiModelConfig', this.constructor);
  }


  private parseHasMany(data: any, included: any, remainingModels: Array<any>): void {
    const hasMany: any = Reflect.getMetadata('HasMany', this);

    if (hasMany) {
      for (const metadata of hasMany) {
        const relationship: any = data.relationships ? data.relationships[metadata.relationship] : null;

        if (relationship && relationship.data && relationship.data.length > 0) {
          let allModels: JsonApiModel[] = [];
          const modelTypesFetched: any = [];

          for (const typeIndex of Object.keys(relationship.data)) {
            const typeName: string = relationship.data[typeIndex].type;

            if (!includes(modelTypesFetched, typeName)) {
              modelTypesFetched.push(typeName);
              // tslint:disable-next-line:max-line-length
              const modelType: ModelType<this> = Reflect.getMetadata('JsonApiDatastoreConfig', this._datastore.constructor).models[typeName];

              if (modelType) {
                const relationshipModels: JsonApiModel[] = this.getHasManyRelationship(
                  modelType,
                  relationship.data,
                  included,
                  typeName,
                  remainingModels
                );

                if (relationshipModels.length > 0) {
                  allModels = allModels.concat(relationshipModels);
                }
              } else {
                throw { message: 'parseHasMany - Model type for relationship ' + typeName + ' not found.' };
              }
            }

            if (allModels.length > 0) {
              this[metadata.propertyName] = allModels;
            }
          }
        }
      }
    }
  }

  private parseBelongsTo(data: any, included: Array<any>, remainingModels: Array<any>): void {
    const belongsTo: any = Reflect.getMetadata('BelongsTo', this);

    if (belongsTo) {
      for (const metadata of belongsTo) {
        const relationship: any = data.relationships ? data.relationships[metadata.relationship] : null;
        if (relationship && relationship.data) {
          const dataRelationship: any = (relationship.data instanceof Array) ? relationship.data[0] : relationship.data;
          if (dataRelationship) {
            const typeName: string = dataRelationship.type;
            // tslint:disable-next-line:max-line-length
            const modelType: ModelType<this> = Reflect.getMetadata('JsonApiDatastoreConfig', this._datastore.constructor).models[typeName];

            if (modelType) {
              const relationshipModel = this.getBelongsToRelationship(
                modelType,
                dataRelationship,
                included,
                typeName,
                remainingModels
              );

              if (relationshipModel) {
                this[metadata.propertyName] = relationshipModel;
              }
            } else {
              throw { message: 'parseBelongsTo - Model type for relationship ' + typeName + ' not found.' };
            }
          }
        }
      }
    }
  }

  private getHasManyRelationship<T extends JsonApiModel>(
    modelType: ModelType<T>,
    data: any,
    included: any,
    typeName: string,
    remainingModels: Array<any>
  ): Array<T> {
    const relationshipList: Array<T> = [];

    data.forEach((item: any) => {
      const relationshipData: any = find(remainingModels, { id: item.id, type: typeName });

      if (relationshipData) {
        const newObject: T = this.createOrPeek(modelType, relationshipData);

        const indexOfNewlyFoundModel = remainingModels.indexOf(relationshipData);
        const modelsForProcessing = remainingModels.concat([]);
        modelsForProcessing.splice(indexOfNewlyFoundModel, 1);

        newObject.syncRelationships(relationshipData, included, modelsForProcessing);

        relationshipList.push(newObject);
      }
    });

    return relationshipList;
  }


  private getBelongsToRelationship<T extends JsonApiModel>(
    modelType: ModelType<T>,
    data: any,
    included: Array<any>,
    typeName: string,
    remainingModels: Array<any>
  ): T | null {
    const id: string = data.id;

    const relationshipData: any = find(remainingModels, { id, type: typeName });

    if (relationshipData) {
      const newObject: T = this.createOrPeek(modelType, relationshipData);

      const indexOfNewlyFoundModel = remainingModels.indexOf(relationshipData);
      const modelsForProcessing = remainingModels.concat([]);
      modelsForProcessing.splice(indexOfNewlyFoundModel, 1);

      newObject.syncRelationships(relationshipData, included, modelsForProcessing);

      return newObject;
    }

    return this._datastore.peekRecord(modelType, id);
  }

  private createOrPeek<T extends JsonApiModel>(modelType: ModelType<T>, data: any): T {
    const peek = this._datastore.peekRecord(modelType, data.id);

    if (peek) {
      _.extend(peek, data.attributes);
      return peek;
    }

    const newObject: T = this._datastore.deserializeModel(modelType, data);
    this._datastore.addToStore(newObject);

    return newObject;
  }
}<|MERGE_RESOLUTION|>--- conflicted
+++ resolved
@@ -57,16 +57,10 @@
     this.lastSyncModels = included;
   }
 
-<<<<<<< HEAD
-  save(params?: any, headers?: Headers, customUrl?: string): Observable<this> {
-    const attributesMetadata: any = this[AttributeMetadata];
-    return this._datastore.saveRecord(attributesMetadata, this, params, headers, customUrl);
-=======
-  save(params?: any, headers?: HttpHeaders): Observable<this> {
+  save(params?: any, headers?: HttpHeaders, customUrl?: string): Observable<this> {
     this.checkChanges();
     const attributesMetadata: any = this[AttributeMetadataIndex];
-    return this._datastore.saveRecord(attributesMetadata, this, params, headers);
->>>>>>> aa46e7b2
+    return this._datastore.saveRecord(attributesMetadata, this, params, headers, customUrl);
   }
 
   get hasDirtyAttributes() {
