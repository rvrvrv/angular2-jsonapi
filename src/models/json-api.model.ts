--- conflicted
+++ resolved
@@ -24,19 +24,15 @@
     }
   }
 
-<<<<<<< HEAD
   isModelInitialization(): boolean {
     return this.modelInitialization;
   }
 
-  syncRelationships(data: any, included: any, level: number): void {
-=======
   syncRelationships(data: any, included: any, remainingModels?: Array<any>): void {
     if (this.lastSyncModels === included) {
       return;
     }
 
->>>>>>> 3d66fddf
     if (data) {
       let modelsForProcessing = remainingModels;
 
