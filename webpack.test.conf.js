--- conflicted
+++ resolved
@@ -19,16 +19,6 @@
                 loader: 'ts-loader',
                 exclude: [/node_modules/]
             },
-<<<<<<< HEAD
-            {
-                test: /\.js.map$/,
-                loader: 'ignore-loader',
-                exclude: [/node_modules/]
-            }
-        ],
-        postLoaders: [
-=======
->>>>>>> 3df8f24b
             {
                 enforce: 'post',
                 test: /\.(js|ts)$/,
