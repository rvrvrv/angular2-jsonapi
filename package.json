--- conflicted
+++ resolved
@@ -1,22 +1,14 @@
 {
-<<<<<<< HEAD
   "name": "@asteasolutions/angular2-jsonapi",
-  "version": "6.0.3",
-=======
-  "name": "angular2-jsonapi",
-  "version": "6.1.2-beta",
->>>>>>> 3df8f24b
+  "version": "6.1.2-beta2",
   "description": "A lightweight Angular 2 adapter for JSON API",
   "scripts": {
-    "build": "rimraf dist src/compiled && tslint -c tsconfig.json -p tslint.json && ngc",
+    "build": "rimraf dist src/compiled && tslint src/**/*.ts && ngc",
     "lint": "tslint src/**/*.ts",
     "pretest": "npm run build",
     "test": "karma start",
-<<<<<<< HEAD
     "prepare": "ngc",
-=======
     "prepublish": "npm run build",
->>>>>>> 3df8f24b
     "ngc": "ngc",
     "servetest": "npm run pretest & karma start karma.dev.conf.js"
   },
@@ -38,106 +30,53 @@
   "main": "./dist/src/index.js",
   "typings": "./dist/src/index.d.ts",
   "dependencies": {
-<<<<<<< HEAD
     "lodash": "4.17.10",
-    "moment": "^2.22.1"
-  },
-  "peerDependencies": {
-    "reflect-metadata": "^0.1.3"
-  },
-  "devDependencies": {
-    "@angular/animations": "^6.0.3",
-    "@angular/cli": "^6.0.7",
-    "@angular/common": "^6.0.3",
-    "@angular/compiler": "^6.0.3",
-    "@angular/compiler-cli": "^6.0.3",
-    "@angular/core": "^6.0.3",
-    "@angular/platform-browser": "^6.0.3",
-    "@angular/platform-browser-dynamic": "^6.0.3",
-    "@angular/platform-server": "^6.0.3",
-    "@types/jasmine": "2.5.38",
-    "@types/lodash": "4.14.108",
-    "@types/reflect-metadata": "0.0.4",
-    "@types/selenium-webdriver": "^2.53.30",
-    "codelyzer": "~4.3.0",
-    "core-js": "^2.4.1",
-    "coveralls": "^2.11.14",
-    "ignore-loader": "^0.1.2",
-    "jasmine-core": "2.5.2",
-    "karma": "1.3.0",
-    "karma-chrome-launcher": "^2.0.0",
-    "karma-coverage": "^1.1.1",
-    "karma-jasmine": "1.0.2",
-    "karma-phantomjs-launcher": "^1.0.2",
-=======
     "date-fns": "^1.29.0",
-    "lodash-es": "^4.17.4",
-    "qs": "^6.5.1"
-  },
-  "peerDependencies": {
-    "@angular/animations": "^4.4.3",
-    "@angular/common": "^4.4.3",
-    "@angular/compiler": "^4.4.3",
-    "@angular/compiler-cli": "^4.4.3",
-    "@angular/core": "^4.4.3",
-    "@angular/platform-browser": "^4.4.3",
-    "@angular/platform-browser-dynamic": "^4.4.3",
-    "@angular/platform-server": "^4.4.3",
-    "reflect-metadata": ">=0.1.3",
-    "rxjs": ">=6.2.2"
+    "qs": "^6.5.1",
+    "rxjs": ">=6.2.2",
+    "@angular/animations": "^6.1.3",
+    "@angular/common": "^6.1.3",
+    "@angular/core": "^6.1.3",
+    "@angular/platform-browser-dynamic": "^6.1.3",
+    "@angular/platform-browser": "^6.1.3",
+    "@angular/platform-server": "^6.1.3"
   },
   "optionalDependencies": {
     "fsevents": "*"
   },
   "devDependencies": {
-    "@angular/animations": "^6.1.3",
     "@angular/cli": "^6.1.4",
-    "@angular/common": "^6.1.3",
     "@angular/compiler": "^6.1.3",
     "@angular/compiler-cli": "^6.1.3",
-    "@angular/core": "^6.1.3",
-    "@angular/platform-browser": "^6.1.3",
-    "@angular/platform-browser-dynamic": "^6.1.3",
-    "@angular/platform-server": "^6.1.3",
     "@types/date-fns": "^2.6.0",
     "@types/jasmine": "2.5.43",
-    "@types/lodash-es": "^4.14.6",
+    "@types/lodash": "4.14.108",
     "@types/qs": "^6.5.0",
+    "reflect-metadata": "^0.1.3",
     "@types/reflect-metadata": "0.0.5",
     "@types/selenium-webdriver": "^3.0.7",
-    "codelyzer": "~4.2.1",
+    "codelyzer": "~4.3.0",
     "core-js": "^2.5.7",
     "coveralls": "^2.11.14",
+    "ignore-loader": "^0.1.2",
     "jasmine-core": "^2.6.4",
-    "karma": "^1.7.1",
     "karma-chrome-launcher": "^2.0.0",
     "karma-coverage": "^1.1.1",
     "karma-jasmine": "1.1.0",
+    "karma-phantomjs-launcher": "^1.0.2",
     "karma-remap-istanbul": "^0.6.0",
->>>>>>> 3df8f24b
     "karma-sourcemap-loader": "0.3.7",
     "karma-spec-reporter": "^0.0.30",
     "karma-webpack": "^2.0.3",
-    "reflect-metadata": "^0.1.3",
-<<<<<<< HEAD
-    "rimraf": "^2.5.4",
-    "rxjs": "^6.2.0",
+    "karma": "^1.7.1",
+    "rimraf": "^2.6.2",
     "rxjs-tslint": "^0.1.4",
     "sourcemap-istanbul-instrumenter-loader": "^0.2.0",
-    "ts-loader": "^0.8.2",
+    "ts-loader": "^2.3.7",
+    "tslint-config-airbnb": "^5.3.0",
     "tslint": "^5.10.0",
-    "typescript": "=2.7.2",
-    "webpack": "1.13.2",
-=======
-    "rimraf": "^2.6.2",
-    "rxjs": "^6.2.2",
-    "sourcemap-istanbul-instrumenter-loader": "^0.2.0",
-    "ts-loader": "^2.3.7",
-    "tslint": "^5.7.0",
-    "tslint-config-airbnb": "^5.3.0",
     "typescript": "2.9.2",
     "webpack": "2.3.3",
->>>>>>> 3df8f24b
     "zone.js": "^0.8.26"
   },
   "engines": {
