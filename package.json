--- conflicted
+++ resolved
@@ -33,10 +33,6 @@
   "main": "./dist/index.js",
   "typings": "./dist/index.d.ts",
   "dependencies": {
-<<<<<<< HEAD
-    "@types/qs": "^6.5.0",
-=======
->>>>>>> 7980fa07
     "date-fns": "^1.29.0",
     "lodash-es": "^4.17.4",
     "qs": "^6.5.1"
@@ -82,10 +78,7 @@
     "sourcemap-istanbul-instrumenter-loader": "^0.2.0",
     "ts-loader": "^2.3.7",
     "tslint": "^5.7.0",
-<<<<<<< HEAD
-=======
     "tslint-config-airbnb": "^5.3.0",
->>>>>>> 7980fa07
     "typescript": "2.5.3",
     "webpack": "2.3.3",
     "zone.js": "^0.8.16"
