{
  "name": "angular2-jsonapi",
  "version": "3.1.1",
  "description": "A lightweight Angular 2 adapter for JSON API",
  "scripts": {
    "build": "rimraf dist && tsc",
    "lint": "tslint src/**/*.ts",
    "pretest": "npm run build",
    "test": "karma start",
    "prepublish": "tsc",
    "tsc": "tsc"
  },
  "repository": {
    "type": "git",
    "url": "https://github.com/ghidoz/angular2-jsonapi"
  },
  "author": {
    "name": "Daniele Ghidoli",
    "url": "http://danieleghidoli.it"
  },
  "keywords": [
    "angular",
    "angular2",
    "json",
    "jsonapi",
    "api"
  ],
  "license": "MIT",
  "bugs": {
    "url": "https://github.com/ghidoz/angular2-jsonapi/issues"
  },
  "main": "./dist/index.js",
  "dependencies": {
    "@angular/common": "2.0.0",
    "@angular/compiler": "2.0.0",
    "@angular/core": "2.0.0",
    "@angular/http": "2.0.0",
    "@angular/platform-browser": "2.0.0",
    "@types/es6-shim": "^0.31.32",
    "@types/jasmine": "^2.2.34",
    "@types/reflect-metadata": "0.0.4",
    "@types/selenium-webdriver": "^2.53.30",
    "@types/underscore": "^1.7.33",
    "reflect-metadata": "0.1.3",
    "rxjs": "5.0.0-beta.12",
    "underscore": "^1.8.3",
    "zone.js": "0.6.23"
  },
  "devDependencies": {
    "@angular/platform-browser-dynamic": "2.0.0",
    "codelyzer": "^0.0.25",
<<<<<<< HEAD
    "jasmine-core": "2.4.1",
    "karma": "1.3.0",
    "karma-chrome-launcher": "^2.0.0",
    "karma-jasmine": "1.0.2",
    "karma-phantomjs-launcher": "1.0.2",
    "karma-remap-istanbul": "^0.2.1",
    "karma-sourcemap-loader": "0.3.7",
    "karma-spec-reporter": "0.0.26",
    "karma-webpack": "1.8.0",
    "phantomjs-prebuilt": "2.1.12",
    "ts-loader": "^0.8.2",
    "tslint": "^3.13.0",
    "typescript": "2.0.2",
    "typings": "^1.3.1",
    "webpack": "1.13.2"
=======
    "rimraf": "^2.5.4",
    "tslint": "^3.13.0",
    "typescript": "2.0.2"
>>>>>>> cec0a6ac
  },
  "engines": {
    "node": ">=0.8.0"
  }
}<|MERGE_RESOLUTION|>--- conflicted
+++ resolved
@@ -49,7 +49,7 @@
   "devDependencies": {
     "@angular/platform-browser-dynamic": "2.0.0",
     "codelyzer": "^0.0.25",
-<<<<<<< HEAD
+    "rimraf": "^2.5.4",
     "jasmine-core": "2.4.1",
     "karma": "1.3.0",
     "karma-chrome-launcher": "^2.0.0",
@@ -63,13 +63,7 @@
     "ts-loader": "^0.8.2",
     "tslint": "^3.13.0",
     "typescript": "2.0.2",
-    "typings": "^1.3.1",
     "webpack": "1.13.2"
-=======
-    "rimraf": "^2.5.4",
-    "tslint": "^3.13.0",
-    "typescript": "2.0.2"
->>>>>>> cec0a6ac
   },
   "engines": {
     "node": ">=0.8.0"
