{
  "name": "angular2-jsonapi",
<<<<<<< HEAD
  "version": "5.1.2",
=======
  "version": "6.0.6-beta",
>>>>>>> 39a9e272
  "description": "A lightweight Angular 2 adapter for JSON API",
  "scripts": {
    "build": "rimraf dist src/compiled && tslint src/**/*.ts && ngc",
    "lint": "tslint src/**/*.ts",
    "pretest": "npm run build",
    "test": "karma start",
    "prepublish": "npm run build",
    "ngc": "ngc",
    "servetest": "npm run pretest & karma start karma.dev.conf.js"
  },
  "repository": {
    "type": "git",
    "url": "https://github.com/ghidoz/angular2-jsonapi"
  },
  "author": {
    "name": "Daniele Ghidoli",
    "url": "http://danieleghidoli.it"
  },
  "keywords": [
    "angular",
    "angular2",
    "json",
    "jsonapi",
    "api"
  ],
  "license": "MIT",
  "bugs": {
    "url": "https://github.com/ghidoz/angular2-jsonapi/issues"
  },
  "main": "./dist/index.js",
  "typings": "./dist/index.d.ts",
  "dependencies": {
    "date-fns": "^1.29.0",
    "lodash-es": "^4.17.4",
    "qs": "^6.5.1"
  },
  "peerDependencies": {
    "rxjs": ">=6.2.2"
  },
  "optionalDependencies": {
    "fsevents": "*"
  },
  "devDependencies": {
    "@angular/animations": "^6.1.3",
    "@angular/cli": "^6.1.4",
    "@angular/common": "^6.1.3",
    "@angular/compiler": "^6.1.3",
    "@angular/compiler-cli": "^6.1.3",
    "@angular/core": "^6.1.3",
    "@angular/platform-browser": "^6.1.3",
    "@angular/platform-browser-dynamic": "^6.1.3",
    "@angular/platform-server": "^6.1.3",
    "@types/date-fns": "^2.6.0",
    "@types/jasmine": "2.5.43",
    "@types/lodash-es": "^4.14.6",
    "@types/qs": "^6.5.0",
    "@types/reflect-metadata": "0.0.5",
    "@types/selenium-webdriver": "^3.0.7",
    "codelyzer": "~4.2.1",
    "core-js": "^2.5.7",
    "coveralls": "^2.11.14",
    "jasmine-core": "^2.6.4",
    "karma": "^1.7.1",
    "karma-chrome-launcher": "^2.0.0",
    "karma-coverage": "^1.1.1",
    "karma-jasmine": "1.1.0",
    "karma-remap-istanbul": "^0.6.0",
    "karma-sourcemap-loader": "0.3.7",
    "karma-spec-reporter": "^0.0.30",
    "karma-webpack": "^2.0.3",
    "reflect-metadata": "^0.1.3",
    "rimraf": "^2.6.2",
    "rxjs": "^6.2.2",
    "sourcemap-istanbul-instrumenter-loader": "^0.2.0",
    "ts-loader": "^2.3.7",
    "tslint": "^5.7.0",
    "tslint-config-airbnb": "^5.3.0",
    "typescript": "2.9.2",
    "webpack": "2.3.3",
    "zone.js": "^0.8.26"
  },
  "engines": {
    "node": ">=0.8.0"
  }
}<|MERGE_RESOLUTION|>--- conflicted
+++ resolved
@@ -1,10 +1,6 @@
 {
   "name": "angular2-jsonapi",
-<<<<<<< HEAD
-  "version": "5.1.2",
-=======
   "version": "6.0.6-beta",
->>>>>>> 39a9e272
   "description": "A lightweight Angular 2 adapter for JSON API",
   "scripts": {
     "build": "rimraf dist src/compiled && tslint src/**/*.ts && ngc",
